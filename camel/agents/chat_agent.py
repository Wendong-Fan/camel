# =========== Copyright 2023 @ CAMEL-AI.org. All Rights Reserved. ===========
# Licensed under the Apache License, Version 2.0 (the “License”);
# you may not use this file except in compliance with the License.
# You may obtain a copy of the License at
#
#     http://www.apache.org/licenses/LICENSE-2.0
#
# Unless required by applicable law or agreed to in writing, software
# distributed under the License is distributed on an “AS IS” BASIS,
# WITHOUT WARRANTIES OR CONDITIONS OF ANY KIND, either express or implied.
# See the License for the specific language governing permissions and
# limitations under the License.
# =========== Copyright 2023 @ CAMEL-AI.org. All Rights Reserved. ===========
import json
from collections import defaultdict
from dataclasses import dataclass
from types import GeneratorType
from typing import Any, Callable, Dict, List, Optional, Tuple

from tenacity import retry
from tenacity.stop import stop_after_attempt
from tenacity.wait import wait_exponential

from camel.agents import BaseAgent
from camel.configs import BaseConfig, ChatGPTConfig
from camel.functions import OpenAIFunction
<<<<<<< HEAD
from camel.memory import BaseMemory, ChatHistoryMemory
=======
from camel.memory import BaseMemory, ChatHistoryMemory, MemoryRecord
>>>>>>> 870debe8
from camel.messages import BaseMessage, FunctionCallingMessage, OpenAIMessage
from camel.models import BaseModelBackend, ModelFactory
from camel.typing import ModelType, OpenAIBackendRole, RoleType
from camel.utils import get_model_encoding, openai_api_key_required


@dataclass(frozen=True)
class ChatAgentResponse:
    r"""Response of a ChatAgent.

    Attributes:
        msgs (List[BaseMessage]): A list of zero, one or several messages.
            If the list is empty, there is some error in message generation.
            If the list has one message, this is normal mode.
            If the list has several messages, this is the critic mode.
        terminated (bool): A boolean indicating whether the agent decided
            to terminate the chat session.
        info (Dict[str, Any]): Extra information about the chat message.
    """
    msgs: List[BaseMessage]
    terminated: bool
    info: Dict[str, Any]

    @property
    def msg(self):
        if len(self.msgs) != 1:
            raise RuntimeError("Property msg is only available "
                               "for a single message in msgs.")
        return self.msgs[0]


@dataclass(frozen=True)
class FunctionCallingRecord:
    r"""Historical records of functions called in the conversation.

    Attributes:
        func_name (str): The name of the function being called.
        args (Dict[str, Any]): The dictionary of arguments passed to
            the function.
        result (Any): The execution result of calling this function.
    """
    func_name: str
    args: Dict[str, Any]
    result: Any

    def __str__(self) -> str:
        r"""Overridden version of the string function.

        Returns:
            str: Modified string to represent the function calling.
        """

        return (f"Function Execution: {self.func_name}\n"
                f"\tArgs: {self.args}\n"
                f"\tResult: {self.result}")


class ChatAgent(BaseAgent):
    r"""Class for managing conversations of CAMEL Chat Agents.

    Args:
        system_message (BaseMessage): The system message for the chat agent.
        model (ModelType, optional): The LLM model to use for generating
            responses. (default :obj:`ModelType.GPT_3_5_TURBO`)
        model_config (BaseConfig, optional): Configuration options for the
            LLM model. (default: :obj:`None`)
<<<<<<< HEAD
        memory (Base)
=======
        memory (BaseMemory, optional): The agent memory for managing chat
            messages. (default: :obj:`ChatHistoryMemory()`)
>>>>>>> 870debe8
        message_window_size (int, optional): The maximum number of previous
            messages to include in the context window. If `None`, no windowing
            is performed. (default: :obj:`None`)
        output_language (str, optional): The language to be output by the
            agent. (default: :obj:`None`)
        function_list (Optional[List[OpenAIFunction]]): List of available
            :obj:`OpenAIFunction`. (default: :obj:`None`)
    """

    def __init__(
        self,
        system_message: BaseMessage,
        model: Optional[ModelType] = None,
        model_config: Optional[BaseConfig] = None,
        memory: Optional[BaseMemory] = None,
        message_window_size: Optional[int] = None,
        output_language: Optional[str] = None,
        function_list: Optional[List[OpenAIFunction]] = None,
    ) -> None:

        self.orig_sys_message: BaseMessage = system_message
        self.system_message = system_message
        self.role_name: str = system_message.role_name
        self.role_type: RoleType = system_message.role_type
        self.output_language: Optional[str] = output_language
        if self.output_language is not None:
            self.set_output_language(self.output_language)

        self.model: ModelType = (model if model is not None else
                                 ModelType.GPT_3_5_TURBO)
<<<<<<< HEAD
        self.memory = memory or ChatHistoryMemory(
=======
        self.memory: BaseMemory = memory or ChatHistoryMemory(
>>>>>>> 870debe8
            window_size=message_window_size)

        self.func_dict: Dict[str, Callable] = {}
        if function_list is not None:
            for func in function_list:
                self.func_dict[func.name] = func.func
        self.model_config = model_config or ChatGPTConfig()

        self.model_backend: BaseModelBackend = ModelFactory.create(
            self.model, self.model_config.__dict__)
        self.model_token_limit: int = self.model_backend.token_limit

        self.terminated: bool = False
        self.init_messages()

    def reset(self):
        r"""Resets the :obj:`ChatAgent` to its initial state and returns the
        stored messages.

        Returns:
            List[BaseMessage]: The stored messages.
        """
        self.terminated = False
        self.init_messages()

    @property
    def system_message(self) -> BaseMessage:
        r"""The getter method for the property :obj:`system_message`.

        Returns:
            BaseMessage: The system message of this agent.
        """
        return self._system_message

    @system_message.setter
    def system_message(self, message: BaseMessage):
        r"""The setter method for the property :obj:`system_message`.

        Args:
            message (BaseMessage): The message to be set as the
                new system message of this agent.
        """
        message.meta_dict["role_at_backend"] = "system"
        self._system_message = message

    def is_function_calling_enabled(self) -> bool:
        r"""Whether OpenAI function calling is enabled for this agent.

        Returns:
            bool: Whether OpenAI function calling is enabled for this
                agent, determined by whether the dictionary of functions
                is empty.
        """
        return len(self.func_dict) > 0

    def update_memory(self, message: BaseMessage,
                      role: OpenAIBackendRole) -> None:
        r"""Updates the agent memory with a new message.
        Args:
            message (BaseMessage): The new message to add to the stored
                messages.
            role (OpenAIBackendRole): The backend role type.
        """
        self.memory.write_records([MemoryRecord(message, role)])

    def set_output_language(self, output_language: str) -> BaseMessage:
        r"""Sets the output language for the system message. This method
        updates the output language for the system message. The output
        language determines the language in which the output text should be
        generated.

        Args:
            output_language (str): The desired output language.

        Returns:
            BaseMessage: The updated system message object.
        """
        self.output_language = output_language
        content = (self.orig_sys_message.content +
                   ("\nRegardless of the input language, "
                    f"you must output text in {output_language}."))
        self.system_message = self.system_message.create_new_instance(content)
        return self.system_message

    def get_info(self, id: Optional[str], usage: Optional[Dict[str, int]],
                 termination_reasons: List[str], num_tokens: int,
                 called_funcs: List[FunctionCallingRecord]) -> Dict[str, Any]:
        r"""Returns a dictionary containing information about the chat session.

        Args:
            id (str, optional): The ID of the chat session.
            usage (Dict[str, int], optional): Information about the usage of
                the LLM model.
            termination_reasons (List[str]): The reasons for the termination
                of the chat session.
            num_tokens (int): The number of tokens used in the chat session.
            called_funcs (List[FunctionCallingRecord]): The list of function
                calling records, containing the information of called
                functions.

        Returns:
            Dict[str, Any]: The chat session information.
        """
        return {
            "id": id,
            "usage": usage,
            "termination_reasons": termination_reasons,
            "num_tokens": num_tokens,
            "called_functions": called_funcs,
        }

    def init_messages(self) -> None:
        r"""Initializes the stored messages list with the initial system
        message.
        """
<<<<<<< HEAD
        self.memory.write([self.system_message])
=======
        system_record = MemoryRecord(self.system_message,
                                     OpenAIBackendRole.SYSTEM)
        self.memory.clear()
        self.memory.write_records([system_record])
>>>>>>> 870debe8

    def submit_message(self, message: BaseMessage) -> None:
        r"""Submits the externally provided message as if it were an answer of
        the chat LLM from the backend. Currently, the choice of the critic is
        submitted with this method.

        Args:
            message (BaseMessage): An external message to be added as an
                assistant response.
        """
<<<<<<< HEAD
        # self.stored_messages.append(ChatRecord('assistant', message))
        message.meta_dict["role_at_backend"] = "assistant"
        self.memory.write([message])
=======
        record = MemoryRecord(message, OpenAIBackendRole.ASSISTANT)
        self.memory.write_records([record])
>>>>>>> 870debe8

    @retry(wait=wait_exponential(min=5, max=60), stop=stop_after_attempt(5))
    @openai_api_key_required
    def step(
        self,
        input_message: BaseMessage,
    ) -> ChatAgentResponse:
        r"""Performs a single step in the chat session by generating a response
        to the input message.

        Args:
            input_message (BaseMessage): The input message to the agent.
            Its `role` field that specifies the role at backend may be either
            `user` or `assistant` but it will be set to `user` anyway since
            for the self agent any incoming message is external.

        Returns:
            ChatAgentResponse: A struct containing the output messages,
                a boolean indicating whether the chat session has terminated,
                and information about the chat session.
        """
<<<<<<< HEAD
        input_message.meta_dict["role_at_backend"] = "user"
        self.memory.write([input_message])
=======
        record = MemoryRecord(input_message, OpenAIBackendRole.USER)
        self.memory.write_records([record])
>>>>>>> 870debe8

        output_messages: List[BaseMessage]
        info: Dict[str, Any]
        called_funcs: List[FunctionCallingRecord] = []
        while True:
            # Format messages and get the token number
            openai_messages: Optional[List[OpenAIMessage]]
            num_tokens: int
<<<<<<< HEAD
            openai_messages, num_tokens = self.preprocess_messages(
                input_message)
=======
            openai_messages, num_tokens = self.preprocess_messages()
>>>>>>> 870debe8

            # Terminate when number of tokens exceeds the limit
            if num_tokens >= self.model_token_limit:
                return self.step_token_exceed(num_tokens, called_funcs)

            # Obtain LLM's response and validate it
            response = self.model_backend.run(openai_messages)
            self.validate_model_response(response)

            if not self.model_backend.stream:
                output_messages, finish_reasons, usage_dict, response_id = (
                    self.handle_batch_response(response))
            else:
                output_messages, finish_reasons, usage_dict, response_id = (
                    self.handle_stream_response(response, num_tokens))

            if (self.is_function_calling_enabled()
                    and finish_reasons[0] == 'function_call'):
                # Do function calling
                func_assistant_msg, func_result_msg, func_record = (
                    self.step_function_call(response))

                # Update the messages
<<<<<<< HEAD
                func_assistant_msg.meta_dict["role_at_backend"] = "assistant"
                func_result_msg.meta_dict["role_at_backend"] = "function"
                self.memory.write([func_assistant_msg, func_result_msg])
=======
                func_assistant_record = MemoryRecord(
                    func_assistant_msg,
                    OpenAIBackendRole.ASSISTANT,
                )
                func_result_record = MemoryRecord(
                    func_result_msg,
                    OpenAIBackendRole.FUNCTION,
                )
                self.memory.write_records(
                    [func_assistant_record, func_result_record])
>>>>>>> 870debe8
                called_funcs.append(func_record)
            else:
                # Function calling disabled or chat stopped
                info = self.get_info(
                    response_id,
                    usage_dict,
                    finish_reasons,
                    num_tokens,
                    called_funcs,
                )
                break

        return ChatAgentResponse(output_messages, self.terminated, info)

<<<<<<< HEAD
    def preprocess_messages(
            self,
            input_message: BaseMessage) -> Tuple[List[OpenAIMessage], int]:
        r"""Truncate the list of messages if message window is defined and
        the current length of message list is beyond the window size. Then
        convert the list of messages to OpenAI's input format and calculate
        the number of tokens.

        Args:
            messages (List[ChatRecord]): The list of structs containing
                information about previous chat messages.
=======
    def preprocess_messages(self) -> Tuple[List[OpenAIMessage], int]:
        r""" Convert the messages in the agent memory to OpenAI's input format
        and calculate the number of tokens.
>>>>>>> 870debe8

        Returns:
            tuple: A tuple containing the truncated list of messages in
                OpenAI's input format and the number of tokens.
        """
<<<<<<< HEAD
        messages = self.memory.read(input_message)
        openai_messages: List[OpenAIMessage] = [
            msg.to_openai_message(
                role_at_backend=msg.meta_dict["role_at_backend"])
            for msg in messages
=======
        records = self.memory.retrieve()
        openai_messages: List[OpenAIMessage] = [
            record.to_openai_message() for record in records
>>>>>>> 870debe8
        ]
        num_tokens = self.model_backend.count_tokens_from_messages(
            openai_messages)
        return openai_messages, num_tokens

    def validate_model_response(self, response: Any) -> None:
        r"""Validate the type of the response returned by the model.

        Args:
            response (Any): The response returned by the model.
        """
        if not self.model_backend.stream:
            if not isinstance(response, dict):
                raise RuntimeError("OpenAI returned unexpected batch struct")
        else:
            if not isinstance(response, GeneratorType):
                raise RuntimeError("OpenAI returned unexpected stream struct")

    def handle_batch_response(
        self, response: Dict[str, Any]
    ) -> Tuple[List[BaseMessage], List[str], Dict[str, int], str]:
        r"""

        Args:
            response (dict): Model response.

        Returns:
            tuple: A tuple of list of output `ChatMessage`, list of
                finish reasons, usage dictionary, and response id.
        """
        output_messages: List[BaseMessage] = []
        for choice in response["choices"]:
            chat_message = BaseMessage(role_name=self.role_name,
                                       role_type=self.role_type,
                                       meta_dict=dict(),
                                       content=choice["message"]['content'])
            output_messages.append(chat_message)
        finish_reasons = [
            str(choice["finish_reason"]) for choice in response["choices"]
        ]
        return output_messages, finish_reasons, dict(
            response["usage"]), response["id"]

    def handle_stream_response(
        self,
        response: Any,
        prompt_tokens: int,
    ) -> Tuple[List[BaseMessage], List[str], Dict[str, int], str]:
        r"""

        Args:
            response (dict): Model response.
            prompt_tokens (int): Number of input prompt tokens.

        Returns:
            tuple: A tuple of list of output `ChatMessage`, list of
                finish reasons, usage dictionary, and response id.
        """
        content_dict: defaultdict = defaultdict(lambda: "")
        finish_reasons_dict: defaultdict = defaultdict(lambda: "")
        output_messages: List[BaseMessage] = []
        response_id: str = ""
        # All choices in one response share one role
        role: str = ""
        for chunk in response:
            response_id = chunk["id"]
            for choice in chunk["choices"]:
                index: int = choice["index"]
                delta: Dict = choice["delta"]
                if len(delta) != 0:
                    # When response has not been stopped
                    # Notice that only the first chunk has the "role"
                    role = delta.get("role", role)
                    delta_content = delta.get("content", "")
                    content_dict[index] += delta_content
                else:
                    finish_reasons_dict[index] = choice["finish_reason"]
                    chat_message = BaseMessage(role_name=self.role_name,
                                               role_type=self.role_type,
                                               meta_dict=dict(),
                                               content=content_dict[index])
                    output_messages.append(chat_message)
        finish_reasons = [
            finish_reasons_dict[i] for i in range(len(finish_reasons_dict))
        ]
        usage_dict = self.get_usage_dict(output_messages, prompt_tokens)
        return output_messages, finish_reasons, usage_dict, response_id

    def step_token_exceed(
            self, num_tokens: int,
            called_funcs: List[FunctionCallingRecord]) -> ChatAgentResponse:
        r"""Return trivial response containing number of tokens and information
        of called functions when the number of tokens exceeds.

        Args:
            num_tokens (int): Number of tokens in the messages.
            called_funcs (List[FunctionCallingRecord]): List of information
                objects of functions called in the current step.

        Returns:
            ChatAgentResponse: The struct containing trivial outputs and
                information about token number and called functions.
        """

        self.terminated = True
        output_messages: List[BaseMessage] = []

        info = self.get_info(
            None,
            None,
            ["max_tokens_exceeded"],
            num_tokens,
            called_funcs,
        )

        return ChatAgentResponse(
            output_messages,
            self.terminated,
            info,
        )

    def step_function_call(
        self, response: Dict[str, Any]
    ) -> Tuple[FunctionCallingMessage, FunctionCallingMessage,
               FunctionCallingRecord]:
        r"""Execute the function with arguments following the model's response.

        Args:
            response (Dict[str, Any]): the response obtained by calling the
                model.

        Returns:
            tuple: a tuple consisting of two obj:`FunctionCallingMessage`,
                one about the arguments and the other about the execution
                result, and a struct for logging information about this
                function call.
        """

        # Note that when function calling is enabled, `n` is set to 1.
        choice = response["choices"][0]

        func_name = choice["message"]["function_call"]["name"]
        func = self.func_dict[func_name]

        args_str: str = choice["message"]["function_call"]["arguments"]
        args = json.loads(args_str.replace("\'", "\""))

        # Pass the extracted arguments to the indicated function
        try:
            result = func(**args)
        except Exception:
            raise ValueError(
                f"Execution of function {func.__name__} failed with "
                f"arguments being {args}.")

        assist_msg = FunctionCallingMessage(
            role_name=self.role_name,
            role_type=self.role_type,
            content="",
            func_name=func_name,
            args=args,
        )
        func_msg = FunctionCallingMessage(
            role_name=self.role_name,
            role_type=self.role_type,
            content="",
            func_name=func_name,
            result=result,
        )

        # Record information about this function call
        func_record = FunctionCallingRecord(func_name, args, result)
        return assist_msg, func_msg, func_record

    def get_usage_dict(self, output_messages: List[BaseMessage],
                       prompt_tokens: int) -> Dict[str, int]:
        r"""Get usage dictionary when using the stream mode.

        Args:
            output_messages (list): List of output messages.
            prompt_tokens (int): Number of input prompt tokens.

        Returns:
            dict: Usage dictionary.
        """
        encoding = get_model_encoding(self.model.value_for_tiktoken)
        completion_tokens = 0
        for message in output_messages:
            completion_tokens += len(encoding.encode(message.content))
        usage_dict = dict(completion_tokens=completion_tokens,
                          prompt_tokens=prompt_tokens,
                          total_tokens=completion_tokens + prompt_tokens)
        return usage_dict

    def __repr__(self) -> str:
        r"""Returns a string representation of the :obj:`ChatAgent`.

        Returns:
            str: The string representation of the :obj:`ChatAgent`.
        """
        return f"ChatAgent({self.role_name}, {self.role_type}, {self.model})"<|MERGE_RESOLUTION|>--- conflicted
+++ resolved
@@ -24,11 +24,7 @@
 from camel.agents import BaseAgent
 from camel.configs import BaseConfig, ChatGPTConfig
 from camel.functions import OpenAIFunction
-<<<<<<< HEAD
-from camel.memory import BaseMemory, ChatHistoryMemory
-=======
 from camel.memory import BaseMemory, ChatHistoryMemory, MemoryRecord
->>>>>>> 870debe8
 from camel.messages import BaseMessage, FunctionCallingMessage, OpenAIMessage
 from camel.models import BaseModelBackend, ModelFactory
 from camel.typing import ModelType, OpenAIBackendRole, RoleType
@@ -95,12 +91,8 @@
             responses. (default :obj:`ModelType.GPT_3_5_TURBO`)
         model_config (BaseConfig, optional): Configuration options for the
             LLM model. (default: :obj:`None`)
-<<<<<<< HEAD
-        memory (Base)
-=======
         memory (BaseMemory, optional): The agent memory for managing chat
             messages. (default: :obj:`ChatHistoryMemory()`)
->>>>>>> 870debe8
         message_window_size (int, optional): The maximum number of previous
             messages to include in the context window. If `None`, no windowing
             is performed. (default: :obj:`None`)
@@ -131,11 +123,7 @@
 
         self.model: ModelType = (model if model is not None else
                                  ModelType.GPT_3_5_TURBO)
-<<<<<<< HEAD
-        self.memory = memory or ChatHistoryMemory(
-=======
         self.memory: BaseMemory = memory or ChatHistoryMemory(
->>>>>>> 870debe8
             window_size=message_window_size)
 
         self.func_dict: Dict[str, Callable] = {}
@@ -178,7 +166,6 @@
             message (BaseMessage): The message to be set as the
                 new system message of this agent.
         """
-        message.meta_dict["role_at_backend"] = "system"
         self._system_message = message
 
     def is_function_calling_enabled(self) -> bool:
@@ -251,14 +238,10 @@
         r"""Initializes the stored messages list with the initial system
         message.
         """
-<<<<<<< HEAD
-        self.memory.write([self.system_message])
-=======
         system_record = MemoryRecord(self.system_message,
                                      OpenAIBackendRole.SYSTEM)
         self.memory.clear()
         self.memory.write_records([system_record])
->>>>>>> 870debe8
 
     def submit_message(self, message: BaseMessage) -> None:
         r"""Submits the externally provided message as if it were an answer of
@@ -269,14 +252,8 @@
             message (BaseMessage): An external message to be added as an
                 assistant response.
         """
-<<<<<<< HEAD
-        # self.stored_messages.append(ChatRecord('assistant', message))
-        message.meta_dict["role_at_backend"] = "assistant"
-        self.memory.write([message])
-=======
         record = MemoryRecord(message, OpenAIBackendRole.ASSISTANT)
         self.memory.write_records([record])
->>>>>>> 870debe8
 
     @retry(wait=wait_exponential(min=5, max=60), stop=stop_after_attempt(5))
     @openai_api_key_required
@@ -298,13 +275,8 @@
                 a boolean indicating whether the chat session has terminated,
                 and information about the chat session.
         """
-<<<<<<< HEAD
-        input_message.meta_dict["role_at_backend"] = "user"
-        self.memory.write([input_message])
-=======
         record = MemoryRecord(input_message, OpenAIBackendRole.USER)
         self.memory.write_records([record])
->>>>>>> 870debe8
 
         output_messages: List[BaseMessage]
         info: Dict[str, Any]
@@ -313,12 +285,7 @@
             # Format messages and get the token number
             openai_messages: Optional[List[OpenAIMessage]]
             num_tokens: int
-<<<<<<< HEAD
-            openai_messages, num_tokens = self.preprocess_messages(
-                input_message)
-=======
             openai_messages, num_tokens = self.preprocess_messages()
->>>>>>> 870debe8
 
             # Terminate when number of tokens exceeds the limit
             if num_tokens >= self.model_token_limit:
@@ -342,11 +309,6 @@
                     self.step_function_call(response))
 
                 # Update the messages
-<<<<<<< HEAD
-                func_assistant_msg.meta_dict["role_at_backend"] = "assistant"
-                func_result_msg.meta_dict["role_at_backend"] = "function"
-                self.memory.write([func_assistant_msg, func_result_msg])
-=======
                 func_assistant_record = MemoryRecord(
                     func_assistant_msg,
                     OpenAIBackendRole.ASSISTANT,
@@ -357,7 +319,6 @@
                 )
                 self.memory.write_records(
                     [func_assistant_record, func_result_record])
->>>>>>> 870debe8
                 called_funcs.append(func_record)
             else:
                 # Function calling disabled or chat stopped
@@ -372,39 +333,17 @@
 
         return ChatAgentResponse(output_messages, self.terminated, info)
 
-<<<<<<< HEAD
-    def preprocess_messages(
-            self,
-            input_message: BaseMessage) -> Tuple[List[OpenAIMessage], int]:
-        r"""Truncate the list of messages if message window is defined and
-        the current length of message list is beyond the window size. Then
-        convert the list of messages to OpenAI's input format and calculate
-        the number of tokens.
-
-        Args:
-            messages (List[ChatRecord]): The list of structs containing
-                information about previous chat messages.
-=======
     def preprocess_messages(self) -> Tuple[List[OpenAIMessage], int]:
         r""" Convert the messages in the agent memory to OpenAI's input format
         and calculate the number of tokens.
->>>>>>> 870debe8
 
         Returns:
             tuple: A tuple containing the truncated list of messages in
                 OpenAI's input format and the number of tokens.
         """
-<<<<<<< HEAD
-        messages = self.memory.read(input_message)
-        openai_messages: List[OpenAIMessage] = [
-            msg.to_openai_message(
-                role_at_backend=msg.meta_dict["role_at_backend"])
-            for msg in messages
-=======
         records = self.memory.retrieve()
         openai_messages: List[OpenAIMessage] = [
             record.to_openai_message() for record in records
->>>>>>> 870debe8
         ]
         num_tokens = self.model_backend.count_tokens_from_messages(
             openai_messages)
@@ -563,6 +502,7 @@
         assist_msg = FunctionCallingMessage(
             role_name=self.role_name,
             role_type=self.role_type,
+            meta_dict=None,
             content="",
             func_name=func_name,
             args=args,
@@ -570,6 +510,7 @@
         func_msg = FunctionCallingMessage(
             role_name=self.role_name,
             role_type=self.role_type,
+            meta_dict=None,
             content="",
             func_name=func_name,
             result=result,
