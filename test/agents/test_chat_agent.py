--- conflicted
+++ resolved
@@ -11,7 +11,6 @@
 # See the License for the specific language governing permissions and
 # limitations under the License.
 # =========== Copyright 2023 @ CAMEL-AI.org. All Rights Reserved. ===========
-from dataclasses import replace
 from typing import List
 
 import pytest
@@ -59,25 +58,6 @@
 
 
 @pytest.mark.model_backend
-<<<<<<< HEAD
-def test_chat_agent_chat_history_memory():
-    system_msg = BaseMessage(
-        role_name="assistant",
-        role_type=RoleType.ASSISTANT,
-        content="You are a help assistant.",
-    )
-    expected_memory_msg = [
-        replace(system_msg, meta_dict={"role_at_backend": "system"})
-    ]
-    assistant = ChatAgent(system_msg)
-    assert assistant.memory.read() == expected_memory_msg
-
-    user_msg = BaseMessage(
-        role_name="User",
-        role_type=RoleType.USER,
-        meta_dict={"role_at_backend": "user"},
-        content="Tell me a joke.",
-=======
 def test_chat_agent_stored_messages():
     system_msg = BaseMessage(role_name="assistant",
                              role_type=RoleType.ASSISTANT, meta_dict=None,
@@ -114,14 +94,8 @@
         system_message=system_msg,
         model=ModelType.GPT_3_5_TURBO,
         message_window_size=1,
->>>>>>> 870debe8
     )
-    assistant.memory.write([user_msg])
-
-<<<<<<< HEAD
-    expected_memory_msg.append(user_msg)
-    assert assistant.memory.read() == expected_memory_msg
-=======
+
     user_msg = BaseMessage(role_name="User", role_type=RoleType.USER,
                            meta_dict=dict(), content="Tell me a joke.")
     user_record = MemoryRecord(user_msg, OpenAIBackendRole.USER)
@@ -129,13 +103,12 @@
     assistant.memory.write_records([user_record] * 5)
     openai_messages, _ = assistant.preprocess_messages()
     assert len(openai_messages) == 2
->>>>>>> 870debe8
 
 
 @pytest.mark.model_backend
 def test_chat_agent_step_exceed_token_number():
     system_msg = BaseMessage(role_name="assistant",
-                             role_type=RoleType.ASSISTANT,
+                             role_type=RoleType.ASSISTANT, meta_dict=None,
                              content="You are a help assistant.")
     assistant = ChatAgent(
         system_message=system_msg,
@@ -145,19 +118,11 @@
 
     user_msg = BaseMessage(role_name="User", role_type=RoleType.USER,
                            meta_dict=dict(), content="Tell me a joke.")
-<<<<<<< HEAD
-
-    expect_openai_messages = [
-        system_msg.to_openai_system_message(),
-        user_msg.to_openai_user_message(),
-    ]
-=======
     user_record = MemoryRecord(user_msg, OpenAIBackendRole.USER)
     system_record = MemoryRecord(system_msg, OpenAIBackendRole.SYSTEM)
     records = [system_record, user_record]
 
     expect_openai_messages = [record.to_openai_message() for record in records]
->>>>>>> 870debe8
     expect_num_tokens = assistant.model_backend.count_tokens_from_messages(
         expect_openai_messages)
 
@@ -171,7 +136,7 @@
 @pytest.mark.parametrize('n', [1, 2, 3])
 def test_chat_agent_multiple_return_messages(n):
     model_config = ChatGPTConfig(temperature=1.4, n=n)
-    system_msg = BaseMessage("Assistant", RoleType.ASSISTANT,
+    system_msg = BaseMessage("Assistant", RoleType.ASSISTANT, meta_dict=None,
                              content="You are a helpful assistant.")
     assistant = ChatAgent(system_msg, model_config=model_config)
     assistant.reset()
@@ -186,7 +151,7 @@
 @pytest.mark.parametrize('n', [2])
 def test_chat_agent_multiple_return_message_error(n):
     model_config = ChatGPTConfig(temperature=1.4, n=n)
-    system_msg = BaseMessage("Assistant", RoleType.ASSISTANT,
+    system_msg = BaseMessage("Assistant", RoleType.ASSISTANT, meta_dict=None,
                              content="You are a helpful assistant.")
 
     assistant = ChatAgent(system_msg, model_config=model_config)
@@ -204,7 +169,7 @@
 
 @pytest.mark.model_backend
 def test_chat_agent_stream_output():
-    system_msg = BaseMessage("Assistant", RoleType.ASSISTANT,
+    system_msg = BaseMessage("Assistant", RoleType.ASSISTANT, meta_dict=None,
                              content="You are a helpful assistant.")
     user_msg = BaseMessage(role_name="User", role_type=RoleType.USER,
                            meta_dict=dict(), content="Tell me a joke.")
@@ -227,7 +192,7 @@
 @pytest.mark.model_backend
 def test_set_output_language():
     system_message = BaseMessage(role_name="assistant",
-                                 role_type=RoleType.ASSISTANT,
+                                 role_type=RoleType.ASSISTANT, meta_dict=None,
                                  content="You are a help assistant.")
     agent = ChatAgent(system_message=system_message,
                       model=ModelType.GPT_3_5_TURBO)
@@ -242,7 +207,7 @@
 
     # Verify that the system message is updated with the new output language
     updated_system_message = BaseMessage(
-        role_name="assistant", role_type=RoleType.ASSISTANT,
+        role_name="assistant", role_type=RoleType.ASSISTANT, meta_dict=None,
         content="You are a help assistant."
         "\nRegardless of the input language, you must output text in Arabic.")
     assert agent.system_message.content == updated_system_message.content
@@ -251,7 +216,7 @@
 @pytest.mark.model_backend
 def test_set_multiple_output_language():
     system_message = BaseMessage(role_name="assistant",
-                                 role_type=RoleType.ASSISTANT,
+                                 role_type=RoleType.ASSISTANT, meta_dict=None,
                                  content="You are a help assistant.")
     agent = ChatAgent(system_message=system_message,
                       model=ModelType.GPT_3_5_TURBO)
@@ -262,7 +227,7 @@
     agent.set_output_language("English")
     agent.set_output_language("French")
     updated_system_message = BaseMessage(
-        role_name="assistant", role_type=RoleType.ASSISTANT,
+        role_name="assistant", role_type=RoleType.ASSISTANT, meta_dict=None,
         content="You are a help assistant."
         "\nRegardless of the input language, you must output text in French.")
     assert agent.system_message.content == updated_system_message.content
@@ -271,7 +236,7 @@
 @pytest.mark.model_backend
 def test_token_exceed_return():
     system_message = BaseMessage(role_name="assistant",
-                                 role_type=RoleType.ASSISTANT,
+                                 role_type=RoleType.ASSISTANT, meta_dict=None,
                                  content="You are a help assistant.")
     agent = ChatAgent(system_message=system_message,
                       model=ModelType.GPT_3_5_TURBO)
@@ -292,7 +257,7 @@
 @pytest.mark.model_backend
 def test_function_enabled():
     system_message = BaseMessage(role_name="assistant",
-                                 role_type=RoleType.ASSISTANT,
+                                 role_type=RoleType.ASSISTANT, meta_dict=None,
                                  content="You are a help assistant.")
     model_config = FunctionCallingConfig(
         functions=[func.as_dict() for func in MATH_FUNCS])
@@ -310,7 +275,7 @@
 @pytest.mark.model_backend
 def test_function_calling():
     system_message = BaseMessage(role_name="assistant",
-                                 role_type=RoleType.ASSISTANT,
+                                 role_type=RoleType.ASSISTANT, meta_dict=None,
                                  content="You are a help assistant.")
     model_config = FunctionCallingConfig(
         functions=[func.as_dict() for func in MATH_FUNCS])
